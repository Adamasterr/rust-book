--- conflicted
+++ resolved
@@ -44,22 +44,18 @@
         echo "NODE_PATH=$(npm config get prefix)/lib/node_modules" >> $GITHUB_ENV
         git clone https://github.com/willcrichton/graco
         cd graco && npm install && npm link && cd ..
-<<<<<<< HEAD
 
     - name: Install mdbook-quiz
-      run: cargo install --git https://github.com/willcrichton/mdbook-quiz --debug --features rust-editor
+      run: cargo install --git https://github.com/cognitive-engineering-lab/mdbook-quiz --debug --features rust-editor
 
     - uses: davidB/rust-cargo-make@v1 
     - name: Install mdbook-aquascope
       run: |
-        git clone -b dev https://github.com/willcrichton/aquascope
+        git clone -b dev https://github.com/cognitive-engineering-lab/aquascope
         cd aquascope
         cargo make init-bindings
         cargo install --path crates/mdbook-aquascope
         cargo +nightly-2022-12-07 miri setup
-=======
-        cargo install --git https://github.com/cognitive-engineering-lab/mdbook-quiz --debug --features rust-editor
->>>>>>> bd0444f0
 
     - name: Install js-extensions
       run: |
