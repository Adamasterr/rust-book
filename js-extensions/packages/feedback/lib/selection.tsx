import { VirtualElement } from "@popperjs/core";
import React, { useCallback, useEffect, useState } from "react";
import type {} from "telemetry";
import Highlighter from "web-highlighter";
import HighlightSource from "web-highlighter/dist/model/source";

import FeedbackModal from "./modal";
import FeedbackTooltip from "./tooltip";
import { HIGHLIGHT_STORAGE_KEY, HighlightTelemetryAction, addDOMHash } from "./utils";

type SelectionRendererProps = { highlighter: Highlighter; stored?: HighlightSource[] };
let SelectionRenderer: React.FC<SelectionRendererProps> = ({ highlighter, stored }) => {
  // current highlighted range of text
  const [currRange, setCurrRange] = useState<Range | null>(null);

  // whether feedback modal is open
  const [modalOpen, setModalOpen] = useState(false);

  // update selected range when selection changes
  // wrapped in useCallback to retain a stable reference to the callback
  // so addEventListener and removeEventListener use the same function
  const handleSelection = useCallback(() => {
    // get current selection (falsy value if no selection)
    let selection = document.getSelection();
    if (!selection) return;
<<<<<<< HEAD
    let anchor = selection.anchorNode;
    if (
      !anchor ||
      !(anchor instanceof HTMLElement) ||
      !anchor.closest(".content") ||
      anchor.closest(".aquascope, .mdbook-quiz")
    )
=======

    let anchor = selection.anchorNode;
    if (!anchor) return;

    let parentElement = anchor;
    while (!(parentElement instanceof Element)) {
      if (!parentElement.parentNode) return;
      parentElement = parentElement.parentNode;
    }

    if (!parentElement.closest(".content") || parentElement.closest(".aquascope, .mdbook-quiz"))
>>>>>>> f684d026
      return;

    let range = !selection.isCollapsed && selection.rangeCount && selection.getRangeAt(0);

    setCurrRange(range || null);
  }, []);

  useEffect(() => {
    // load highlights from local storage
    stored?.map(s => highlighter.fromStore(s.startMeta, s.endMeta, s.text, s.id, s.extra));

    highlighter.on(Highlighter.event.CREATE, ({ sources }) => {
      // add DOM node hash to each source's metadata
      sources = sources.map(h => addDOMHash(highlighter, h));

      // store new highlights in localStorage when created
      let stored_str = localStorage.getItem(HIGHLIGHT_STORAGE_KEY);
      let stored_highlights = JSON.parse(stored_str || "[]");
      stored_highlights.push(...sources);

      localStorage.setItem(HIGHLIGHT_STORAGE_KEY, JSON.stringify(stored_highlights));

      // log new highlights to telemetry server
      sources.forEach(src => {
        // `extra` contains JSON about the highlight but is stringified (need to parse)
        let parsed_src = { ...src, extra: JSON.parse(src.extra as string) };
        let data = { action: HighlightTelemetryAction.create, data: parsed_src };

        window.telemetry?.log("feedback", data);
      });
    });
  }, []);

  useEffect(() => {
    // handle selection events only when modal closed
    if (!modalOpen) {
      document.addEventListener("selectionchange", handleSelection);
    } else {
      document.removeEventListener("selectionchange", handleSelection);
    }
  }, [modalOpen]);

  // Remove modal and tooltip when closing modal
  const handleCloseModal = () => {
    setModalOpen(false);
    setCurrRange(null);
  };

  if (currRange) {
    if (modalOpen) {
      // If tooltip feedback icon pressed, render modal
      return (
        <FeedbackModal range={currRange} highlighter={highlighter} closeModal={handleCloseModal} />
      );
    } else {
      // If modal not open, show tooltip over selected text
      const reference: VirtualElement = {
        getBoundingClientRect: currRange.getBoundingClientRect.bind(currRange),
      };

      let isMobile = window.innerWidth < 800;
      let placement: "top" | "bottom" = isMobile ? "bottom" : "top";

      return (
        <FeedbackTooltip reference={reference} placement={placement}>
          <div
            className="pop-button"
            onClick={() => setModalOpen(true)}
            onTouchStart={() => setModalOpen(true)}
            title="Provide feedback on this content"
          >
            ✏️
          </div>
        </FeedbackTooltip>
      );
    }
  }

  return null;
};

export default SelectionRenderer;<|MERGE_RESOLUTION|>--- conflicted
+++ resolved
@@ -23,15 +23,6 @@
     // get current selection (falsy value if no selection)
     let selection = document.getSelection();
     if (!selection) return;
-<<<<<<< HEAD
-    let anchor = selection.anchorNode;
-    if (
-      !anchor ||
-      !(anchor instanceof HTMLElement) ||
-      !anchor.closest(".content") ||
-      anchor.closest(".aquascope, .mdbook-quiz")
-    )
-=======
 
     let anchor = selection.anchorNode;
     if (!anchor) return;
@@ -43,7 +34,6 @@
     }
 
     if (!parentElement.closest(".content") || parentElement.closest(".aquascope, .mdbook-quiz"))
->>>>>>> f684d026
       return;
 
     let range = !selection.isCollapsed && selection.rangeCount && selection.getRangeAt(0);
