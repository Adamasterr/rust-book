--- conflicted
+++ resolved
@@ -80,15 +80,10 @@
 instructions for installing Rust. At some point in the installation, you’ll
 receive a message explaining that you’ll also need the MSVC build tools for
 Visual Studio 2013 or later.
-<<<<<<< HEAD
-<!-- is this still true: you need 2013 or later? /LC -->
-<!-- Yup, I have verified /Carol -->
-To acquire the build tools, you’ll need to
-install Visual Studio 2022
-<!-- and is VS 2019 still the right/best version? /LC -->
-<!-- Just checked, there's now VS 2022! /Carol -->
-from *https://visualstudio.microsoft.com/downloads/*. When asked which
-workloads to install, include:
+
+To acquire the build tools, you’ll need to install Visual Studio 2022 from
+*https://visualstudio.microsoft.com/downloads/*. When asked which workloads to
+install, include:
 
 - “Desktop Development with C++”
 - The Windows 10 or 11 SDK
@@ -100,23 +95,6 @@
 printed strangely
 https://github.com/rust-lang/rust/issues/35785#issuecomment-735051657 /Carol -->
 
-=======
-
-To acquire the build tools, you’ll need to install Visual Studio 2022 from
-*https://visualstudio.microsoft.com/downloads/*. When asked which workloads to
-install, include:
-
-- “Desktop Development with C++”
-- The Windows 10 or 11 SDK
-- The English language pack component, along with any other language pack of
-  your choosing
-
-<!-- Liz: We do want to recommend the English language pack along with whatever
-other languages the reader speaks-- otherwise, sometimes error messages are
-printed strangely
-https://github.com/rust-lang/rust/issues/35785#issuecomment-735051657 /Carol -->
-
->>>>>>> 36383b4d
 The rest of this book uses commands that work in both *cmd.exe* and PowerShell.
 If there are specific differences, we’ll explain which to use.
 
@@ -174,26 +152,6 @@
 Once Rust is installed via `rustup`, when a new version of Rust is released,
 updating to the latest version is easy. From your shell, run the following
 update script:
-
-```
-$ rustup update
-```
-
-To uninstall Rust and `rustup`, run the following uninstall script from your
-shell:
-
-```
-$ rustup self uninstall
-```
-
-### Updating and Uninstalling
-
-Once Rust is installed via `rustup`, when a new version of Rust is released, updating to the latest version is
-<!-- do you mean that the reader should immediately update to the latest
-version, or just that when, at some point, they want to update, it's easy to
-do? /LC -->
-<!-- The latter; I've clarified /Carol -->
-easy. From your shell, run the following update script:
 
 ```
 $ rustup update
@@ -280,13 +238,6 @@
 Save the file and go back to your terminal window in the
 *~/projects/hello_world* directory. On Linux or macOS, enter the following
 commands to compile and run the file:
-<<<<<<< HEAD
-<!-- just to be clear, are we in the projects folder at this point? or a subfolder? /LC -->
-<!-- In the hello_world subfolder, as that's where we left the terminal in the
-"Creating a project directory" section. I've added the path here for clarity
-/Carol -->
-=======
->>>>>>> 36383b4d
 
 ```
 $ rustc main.rs
@@ -335,11 +286,7 @@
 > included this tool with the standard Rust distribution, like `rustc`, so it
 > should already be installed on your computer!
 
-<<<<<<< HEAD
-The body of the the `main` function holds the following code:
-=======
 The body of the `main` function holds the following code:
->>>>>>> 36383b4d
 
 ```
     println!("Hello, world!");
@@ -560,9 +507,6 @@
 paragraphs. We talk about building for release mode in the next section; do you
 think it needs to be mentioned here too? I think it would be somewhat
 distracting and repetitive to get into that right here... /Carol -->
-<<<<<<< HEAD
-directory. You can run the executable with this command:
-=======
 <!-- JT, what do you think? I don't want to get into the weeds... but will the
 reader be wondering? /LC -->
 <!-- I think we could quickly mention that because the default build is a debug
@@ -572,7 +516,6 @@
 <!-- I've added a sentence here along the lines of what JT suggested /Carol -->
 directory. Because the default build is a debug build, Cargo puts the binary in
 a directory named *debug*. You can run the executable with this command:
->>>>>>> 36383b4d
 
 ```
 $ ./target/debug/hello_cargo # or .\target\debug\hello_cargo.exe on Windows
@@ -600,14 +543,6 @@
 Using `cargo run` is more convenient than having to remember to run `cargo
 build` and then use the whole path to the binary, so most developers use `cargo
 run`.
-<<<<<<< HEAD
-<!-- Liz: I added this note here to address the above comment about
-laboriousness. The idea was to show `cargo build`, talk about where the result
-of that ends up, then show that `cargo run` does those two steps in one command.
-Do you think that works or does this section need to be reordered somehow?
-/Carol -->
-=======
->>>>>>> 36383b4d
 
 Notice that this time we didn’t see output indicating that Cargo was compiling
 `hello_cargo`. Cargo figured out that the files hadn’t changed, so it didn’t
